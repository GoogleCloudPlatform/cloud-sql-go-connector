# cloud-sql-go-connector
*Warning*: This project is experimental, and is not an officially supported
Google product.

The _Cloud SQL Go Connector_ provides strong encryption and IAM authorization
to an application's connections to a Cloud SQL instance. It provides connection
level authorization only; it _does not_ provide a network path to an instance
that doesn't already exist (i.e. you will still be unable to connect to an
instance's Private IP without access to the correct VPC). For more information
see [About the Cloud SQL Auth proxy][about-proxy].

[about-proxy]: https://cloud.google.com/sql/docs/mysql/sql-proxy

The _Cloud SQL Go Connector_ is an experimental new version of the
[Cloud SQL proxy dialer](dialer.go). Its API is considered unstable and may change
in the future. Please use at your own risk.

[proxy-dialer]: https://github.com/GoogleCloudPlatform/cloudsql-proxy/tree/main/proxy#cloud-sql-proxy-dialer-for-go

## Installation

You can install this repo with `go get`:
```sh
go get cloud.google.com/go/cloudsqlconn
```

## Usage

This package provides several functions for authorizing and encrypting
connections. These functions can be used with your database driver to connect to
your Cloud SQL instance.

The instance connection name for your Cloud SQL instance is always in the
format "project:region:instance".

### Credentials

This repo uses the [Application Default Credentials (ADC)][adc] strategy for
typing providing credentials. Please see the
[golang.org/x/oauth2/google][google-auth] documentation for more information in
how these credentials are sourced.

To explicitly set a specific source for the Credentials to use, see [Using
Option](#using-options) below.

[adc]: https://cloud.google.com/docs/authentication
[google-auth]: https://pkg.go.dev/golang.org/x/oauth2/google#hdr-Credentials

### Using the default Dialer

If you don't need to customize your Dialer's behavior, it is convenient to use
the package's "Dial" option, which initializes a default dialer for you.

#### pgx for Postgres

To use the dialer with [pgx](https://github.com/jackc/pgx), configure the
[pgConn.DialFunc field][pgconn-cfg] to create connections:

```go
// Configure the driver to connect to the database
dsn := fmt.Sprintf("user=%s password=%s dbname=%s sslmode=disable", pgUser, pgPass, pgDB)
config, err := pgx.ParseConfig(dsn)
if err != nil {
    log.Fatalf("failed to parse pgx config: %v", err)
}

// Tell the driver to use the Cloud SQL Go Connector to create connections
config.DialFunc = func(ctx context.Context, network string, instance string) (net.Conn, error) {
    return cloudsqlconn.Dial(ctx, "project:region:instance")
}

// Interact with the driver directly as you normally would
conn, connErr := pgx.ConnectConfig(ctx, config)
if connErr != nil {
    log.Fatalf("failed to connect: %s", connErr)
}
defer conn.Close(ctx)
```

[pgconn-cfg]: https://pkg.go.dev/github.com/jackc/pgconn#Config

<<<<<<< HEAD
#### go-sql-driver/mysql for MySQL

The [Go MySQL driver][mysql] does not provide a stand-alone interface for
interacting with a database and instead uses `database/sql`. See [the section
below](#MySQL) on how to use the `database/sql` package with a Cloud SQL MySQL
instance.

[mysql]: https://github.com/go-sql-driver/mysql
=======
#### SQL Server Support

[Go-mssql][go-mssqldb] does not provide a stand-alone interface for interacting
with a database and instead uses `database/sql`. See [the section below](#SQL-Server)
on how to use the `database/sql` package with a Cloud SQL SQL Server instance.

[go-mssqldb]: https://github.com/denisenkom/go-mssqldb
>>>>>>> 14eb60a8

### Using Options

If you need to customize something about the `Dialer`, you can initialize
directly with `NewDialer`:

```go
myDialer, err := cloudsqlconn.NewDialer(
    ctx,
    cloudsqlconn.WithCredentialsFile("key.json"),
)
if err != nil {
    log.Fatalf("unable to initialize dialer: %s", err)
}

conn, err := myDialer.Dial(ctx, "project:region:instance")
```

For a full list of customizable behavior, see Option.

### Using DialOptions

If you want to customize things about how the connection is created, use
`Option`:
```go
conn, err := myDialer.Dial(
    ctx,
    "project:region:instance",
    cloudsqlconn.WithPrivateIP(),
)
```

You can also use the `WithDefaultDialOptions` Option to specify
DialOptions to be used by default:
```go
myDialer, err := cloudsqlconn.NewDialer(
    ctx,
    cloudsqlconn.WithDefaultDialOptions(
        cloudsqlconn.WithPrivateIP(),
    ),
)
```

### Using the dialer with database/sql

Using the dialer directly will expose more configuration options. However, it is
possible to use the dialer with the `database/sql` package.

#### Postgres

To use `database/sql`, use `pgxv4.RegisterDriver` with any necessary Dialer
configuration. Note: the connection string must use the keyword/value format
with host set to the instance connection name.

``` go
package foo

import (
    "database/sql"

    "cloud.google.com/go/cloudsqlconn"
    "cloud.google.com/go/cloudsqlconn/postgres/pgxv4"
)

func Connect() {
    cleanup, err := pgxv4.RegisterDriver("cloudsql-postgres", cloudsqlconn.WithIAMAuthN())
    if err != nil {
        // ... handle error
    }
    defer cleanup()

    db, err := sql.Open(
        "cloudsql-postgres",
        "host=project:region:instance user=myuser password=mypass dbname=mydb sslmode=disable"
	)
    // ... etc
}
```

<<<<<<< HEAD
#### MySQL

To use the dialer with [go-sql-driver/mysql][go-sql-driver], configure a custom
dial function with [mysql.RegisterDialContext][]:

```go
=======
### SQL Server

To use `database/sql`, use `sqlserver.RegisterDriver` with any necessary Dialer
configuration.

``` go
>>>>>>> 14eb60a8
package foo

import (
    "database/sql"

    "cloud.google.com/go/cloudsqlconn"
<<<<<<< HEAD
    "cloud.google.com/go/cloudsqlconn/mysql/mysql"
)

func Connect() {
    cleanup, err := mysql.RegisterDriver("cloudsql-mysql", cloudsqlconn.WithCredentialsFile("key.json"))
=======
    "cloud.google.com/go/cloudsqlconn/sqlserver"
)

func Connect() {
    cleanup, err := sqlserver.RegisterDriver("cloudsql-sqlserver", cloudsqlconn.WithCredentialsFile("key.json"))
>>>>>>> 14eb60a8
    if err != nil {
        // ... handle error
    }
    defer cleanup()

    db, err := sql.Open(
<<<<<<< HEAD
        "cloudsql-mysql",
        "host=project:region:instance user=myuser password=mypass dbname=mydb sslmode=disable"
	)
    // ... etc
}
```

[go-sql-driver]: https://github.com/go-sql-driver/mysql
[mysql.RegisterDialContext]: https://pkg.go.dev/github.com/go-sql-driver/mysql#RegisterDialContext

=======
        "cloudsql-sqlserver",
        "sqlserver://user:password@localhost?database=mydb&cloudsql=my-proj:us-central1:my-inst"
	)
    // ... etc
}

```
>>>>>>> 14eb60a8

### Enabling Metrics and Tracing

This library includes support for metrics and tracing using [OpenCensus][].
To enable metrics or tracing, you need to configure an [exporter][].
OpenCensus supports many backends for exporters.

For example, to use [Cloud Monitoring][] and [Cloud Trace][], you would
configure an exporter like so:

``` golang
package main

import (
    "contrib.go.opencensus.io/exporter/stackdriver"
    "go.opencensus.io/trace"
)

func main() {
    sd, err := stackdriver.NewExporter(stackdriver.Options{
        ProjectID: "mycoolproject",
    })
    if err != nil {
        // handle error
    }
    defer sd.Flush()
    trace.RegisterExporter(sd)

    sd.StartMetricsExporter()
    defer sd.StopMetricsExporter()

    // Use cloudsqlconn as usual.
    // ...
}
```

## Go Versions Supported

We support the latest four Go versions. Changes in supported Go versions will be
considered a minor and not a major change.

[OpenCensus]: https://opencensus.io/introduction/
[exporter]: https://opencensus.io/exporters/
[Cloud Trace]: https://cloud.google.com/trace
[Cloud Monitoring]: https://cloud.google.com/monitoring<|MERGE_RESOLUTION|>--- conflicted
+++ resolved
@@ -79,7 +79,6 @@
 
 [pgconn-cfg]: https://pkg.go.dev/github.com/jackc/pgconn#Config
 
-<<<<<<< HEAD
 #### go-sql-driver/mysql for MySQL
 
 The [Go MySQL driver][mysql] does not provide a stand-alone interface for
@@ -88,7 +87,7 @@
 instance.
 
 [mysql]: https://github.com/go-sql-driver/mysql
-=======
+
 #### SQL Server Support
 
 [Go-mssql][go-mssqldb] does not provide a stand-alone interface for interacting
@@ -96,7 +95,6 @@
 on how to use the `database/sql` package with a Cloud SQL SQL Server instance.
 
 [go-mssqldb]: https://github.com/denisenkom/go-mssqldb
->>>>>>> 14eb60a8
 
 ### Using Options
 
@@ -170,72 +168,71 @@
 
     db, err := sql.Open(
         "cloudsql-postgres",
-        "host=project:region:instance user=myuser password=mypass dbname=mydb sslmode=disable"
+        "host=project:region:instance user=myuser password=mypass dbname=mydb sslmode=disable",
 	)
     // ... etc
 }
 ```
 
-<<<<<<< HEAD
 #### MySQL
 
-To use the dialer with [go-sql-driver/mysql][go-sql-driver], configure a custom
-dial function with [mysql.RegisterDialContext][]:
-
-```go
-=======
-### SQL Server
-
-To use `database/sql`, use `sqlserver.RegisterDriver` with any necessary Dialer
+To use `database/sql`, use `mysql.RegisterDriver` with any necessary Dialer
 configuration.
 
-``` go
->>>>>>> 14eb60a8
+```go
 package foo
 
 import (
     "database/sql"
 
     "cloud.google.com/go/cloudsqlconn"
-<<<<<<< HEAD
     "cloud.google.com/go/cloudsqlconn/mysql/mysql"
 )
 
 func Connect() {
     cleanup, err := mysql.RegisterDriver("cloudsql-mysql", cloudsqlconn.WithCredentialsFile("key.json"))
-=======
-    "cloud.google.com/go/cloudsqlconn/sqlserver"
-)
-
-func Connect() {
-    cleanup, err := sqlserver.RegisterDriver("cloudsql-sqlserver", cloudsqlconn.WithCredentialsFile("key.json"))
->>>>>>> 14eb60a8
     if err != nil {
         // ... handle error
     }
     defer cleanup()
 
     db, err := sql.Open(
-<<<<<<< HEAD
         "cloudsql-mysql",
-        "host=project:region:instance user=myuser password=mypass dbname=mydb sslmode=disable"
+        "host=project:region:instance user=myuser password=mypass dbname=mydb sslmode=disable",
 	)
     // ... etc
 }
 ```
 
-[go-sql-driver]: https://github.com/go-sql-driver/mysql
-[mysql.RegisterDialContext]: https://pkg.go.dev/github.com/go-sql-driver/mysql#RegisterDialContext
-
-=======
+### SQL Server
+
+To use `database/sql`, use `sqlserver.RegisterDriver` with any necessary Dialer
+configuration.
+
+``` go
+package foo
+
+import (
+    "database/sql"
+
+    "cloud.google.com/go/cloudsqlconn"
+    "cloud.google.com/go/cloudsqlconn/sqlserver"
+)
+
+func Connect() {
+    cleanup, err := sqlserver.RegisterDriver("cloudsql-sqlserver", cloudsqlconn.WithCredentialsFile("key.json"))
         "cloudsql-sqlserver",
-        "sqlserver://user:password@localhost?database=mydb&cloudsql=my-proj:us-central1:my-inst"
+	)
+    defer cleanup()
+
+    db, err := sql.Open(
+        "cloudsql-sqlserver",
+        "sqlserver://user:password@localhost?database=mydb&cloudsql=my-proj:us-central1:my-inst",
 	)
     // ... etc
 }
-
-```
->>>>>>> 14eb60a8
+```
+
 
 ### Enabling Metrics and Tracing
 
