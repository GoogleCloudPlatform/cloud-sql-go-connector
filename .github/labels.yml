# Copyright 2022 Google LLC
#
# Licensed under the Apache License, Version 2.0 (the "License");
# you may not use this file except in compliance with the License.
# You may obtain a copy of the License at
#
#      http://www.apache.org/licenses/LICENSE-2.0
#
# Unless required by applicable law or agreed to in writing, software
# distributed under the License is distributed on an "AS IS" BASIS,
# WITHOUT WARRANTIES OR CONDITIONS OF ANY KIND, either express or implied.
# See the License for the specific language governing permissions and
# limitations under the License.

- name: duplicate
  color: ededed
  description: ""

- name: 'type: bug'
  color: db4437
  description: Error or flaw in code with unintended results or allowing sub-optimal
    usage patterns.
- name: 'type: cleanup'
  color: c5def5
  description: An internal cleanup or hygiene concern.
- name: 'type: docs'
  color: 0000A0
  description: Improvement to the documentation for an API.
- name: 'type: feature request'
  color: c5def5
  description: ‘Nice-to-have’ improvement, new feature or different behavior or design.
- name: 'type: process'
  color: c5def5
  description: A process-related concern. May include testing, release, or the like.
- name: 'type: question'
  color: c5def5
  description: Request for information or clarification.

- name: 'priority: p0'
  color: b60205
  description: Highest priority. Critical issue. P0 implies highest priority.
- name: 'priority: p1'
  color: ffa03e
  description: Important issue which blocks shipping the next release. Will be fixed
    prior to next release.
- name: 'priority: p2'
  color: fef2c0
  description: Moderately-important priority. Fix may not be included in next release.
- name: 'priority: p3'
  color: ffffc7
  description: Desirable enhancement or fix. May not be included in next release.

- name: automerge
  color: 00ff00
  description: Merge the pull request once unit tests and other checks pass.
- name: 'automerge: exact'
  color: 8dd517
  description: Summon MOG for automerging, but approvals need to be against the latest
    commit
- name: do not merge
  color: d93f0b
  description: Indicates a pull request not ready for merge, due to either quality
    or timing.

- name: 'autorelease: pending'
  color: ededed
  description: Release please needs to do its work on this.

- name: 'autorelease: tagged'
  color: ededed
<<<<<<< HEAD
  description: Release please has completed a release for this.
=======
  description: Release please has completed a release for this.

- name: 'kokoro:force-run'
  color: ade628
  description: Force Kokoro to re-run CI checks

- name: 'tests: run'
  color: 3DED97
  description: Label to trigger Github Action tests.
>>>>>>> 83539d2f
<|MERGE_RESOLUTION|>--- conflicted
+++ resolved
@@ -68,16 +68,8 @@
 
 - name: 'autorelease: tagged'
   color: ededed
-<<<<<<< HEAD
   description: Release please has completed a release for this.
-=======
-  description: Release please has completed a release for this.
-
-- name: 'kokoro:force-run'
-  color: ade628
-  description: Force Kokoro to re-run CI checks
 
 - name: 'tests: run'
   color: 3DED97
-  description: Label to trigger Github Action tests.
->>>>>>> 83539d2f
+  description: Label to trigger Github Action tests.