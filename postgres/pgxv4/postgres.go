// Copyright 2022 Google LLC
//
// Licensed under the Apache License, Version 2.0 (the "License");
// you may not use this file except in compliance with the License.
// You may obtain a copy of the License at
//
//      http://www.apache.org/licenses/LICENSE-2.0
//
// Unless required by applicable law or agreed to in writing, software
// distributed under the License is distributed on an "AS IS" BASIS,
// WITHOUT WARRANTIES OR CONDITIONS OF ANY KIND, either express or implied.
// See the License for the specific language governing permissions and
// limitations under the License.

// Package pgxv4 provides a Cloud SQL Postgres driver that uses pgx v4.
package pgxv4

import (
	"context"
	"database/sql"
	"database/sql/driver"
	"net"

	"cloud.google.com/go/cloudsqlconn"
	"github.com/jackc/pgx/v4"
	"github.com/jackc/pgx/v4/stdlib"
)

// RegisterDriver registers a Postgres driver that uses the cloudsqlconn.Dialer
// configured with the provided options. The choice of name is entirely up to
// the caller and may be used to distinguish between multiple registrations of
<<<<<<< HEAD
// differently configured Dialers. The driver uses pgx/v4 internally.
// RegisterDriver returns a cleanup function that should be called one the
// database connection is no longer needed.
func RegisterDriver(name string, opts ...cloudsqlconn.Option) (func() error, error) {
=======
// differently configured Dialers.
// Note: The underlying driver uses the latest version of pgx.
func RegisterDriver(name string, opts ...cloudsqlconn.Option) error {
>>>>>>> 7633cfd2
	d, err := cloudsqlconn.NewDialer(context.Background(), opts...)
	if err != nil {
		return err
	}
	sql.Register(name, &pgDriver{
		d: d,
	})
<<<<<<< HEAD
	return func() error {
		d.Close()
		return nil
	}, nil
=======
	return nil
}

type dialerConn struct {
	driver.Conn
	dialer *cloudsqlconn.Dialer
}

func (c *dialerConn) Close() error {
	c.dialer.Close()
	return c.Conn.Close()
>>>>>>> 7633cfd2
}

type pgDriver struct {
	d *cloudsqlconn.Dialer
}

// Open accepts a keyword/value formatted connection string and returns a
// connection to the database using cloudsqlconn.Dialer. The Cloud SQL instance
// connection name should be specified in the host field. For example:
//
// "host=my-project:us-central1:my-db-instance user=myuser password=mypass"
func (p *pgDriver) Open(name string) (driver.Conn, error) {
	config, err := pgx.ParseConfig(name)
	if err != nil {
		return nil, err
	}
	instConnName := config.Config.Host // Extract instance connection name
	config.Config.Host = "localhost"   // Replace it with a default value
	config.DialFunc = func(ctx context.Context, _, _ string) (net.Conn, error) {
		return p.d.Dial(ctx, instConnName)
	}
	dbURI := stdlib.RegisterConnConfig(config)
<<<<<<< HEAD
	return stdlib.GetDefaultDriver().Open(dbURI)
=======
	conn, err := stdlib.GetDefaultDriver().Open(dbURI)
	if err != nil {
		return nil, err
	}
	return &dialerConn{Conn: conn, dialer: p.d}, nil
>>>>>>> 7633cfd2
}<|MERGE_RESOLUTION|>--- conflicted
+++ resolved
@@ -29,41 +29,21 @@
 // RegisterDriver registers a Postgres driver that uses the cloudsqlconn.Dialer
 // configured with the provided options. The choice of name is entirely up to
 // the caller and may be used to distinguish between multiple registrations of
-<<<<<<< HEAD
 // differently configured Dialers. The driver uses pgx/v4 internally.
 // RegisterDriver returns a cleanup function that should be called one the
 // database connection is no longer needed.
 func RegisterDriver(name string, opts ...cloudsqlconn.Option) (func() error, error) {
-=======
-// differently configured Dialers.
-// Note: The underlying driver uses the latest version of pgx.
-func RegisterDriver(name string, opts ...cloudsqlconn.Option) error {
->>>>>>> 7633cfd2
 	d, err := cloudsqlconn.NewDialer(context.Background(), opts...)
 	if err != nil {
-		return err
+		return func() error { return nil }, err
 	}
 	sql.Register(name, &pgDriver{
 		d: d,
 	})
-<<<<<<< HEAD
 	return func() error {
 		d.Close()
 		return nil
 	}, nil
-=======
-	return nil
-}
-
-type dialerConn struct {
-	driver.Conn
-	dialer *cloudsqlconn.Dialer
-}
-
-func (c *dialerConn) Close() error {
-	c.dialer.Close()
-	return c.Conn.Close()
->>>>>>> 7633cfd2
 }
 
 type pgDriver struct {
@@ -86,13 +66,5 @@
 		return p.d.Dial(ctx, instConnName)
 	}
 	dbURI := stdlib.RegisterConnConfig(config)
-<<<<<<< HEAD
 	return stdlib.GetDefaultDriver().Open(dbURI)
-=======
-	conn, err := stdlib.GetDefaultDriver().Open(dbURI)
-	if err != nil {
-		return nil, err
-	}
-	return &dialerConn{Conn: conn, dialer: p.d}, nil
->>>>>>> 7633cfd2
 }